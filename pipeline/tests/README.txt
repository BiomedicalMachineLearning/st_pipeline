--- conflicted
+++ resolved
@@ -7,19 +7,7 @@
 - A repeat-unmasked version of the shortest mouse chromosome, 19, was obtained from Ensembl.
 - A STAR, 'chromosome19', was built for the chromosome.
 - All reads that were mapped against chromosome 19 *for the original dataset* were retained as new input.
-<<<<<<< HEAD
 - The HTSeq original annotation file was stripped of all other content than chromosome 19
 - The chip file (150204_arrayjet_1000L2_probes.txt) was unaltered, as was so the contaminant genome (R45S5_R5S1).
-=======
-- The HTSeq original annotation file was stripped of all other content than chromosome 19, and modified
-  to play with the new Bowtie index.
-- The chip file (130307_Design3_27mer.txt) was unaltered, as was the contaminant genome (R45S5_R5S1).
 
 
-Example of a run (started with this folder as working directory):
-
-st_pipeline_run.py ./input/miseqF1/testdata_R1.fastq ./input/miseqF1/testdata_R2.fastq --ids ./config/idfiles/130307_Design3_27mer.txt --ref-map ./config/genomes/mouse_grcm38/chromosome19 --ref-annotation ./config/annotations/mouse_grcm38_chromosome19.gtf --allowed-missed 5 --allowed-kmer 7 --min-length-qual-trimming 28 --mapping-fw-trimming 51 --mapping-rv-trimming 5 --length-id 27 --min-quality-trimming 20 --verbose --no-clean-up --bowtie-threads 3 --error-id 0 --start-id 0 --htseq-mode intersection-nonempty --contaminant-bowtie2-index ./config/contaminant_genomes/R45S5_R5S1/rnagenome --expName testdata --output-folder ./output --temp-folder ./tmp
-
-
->>>>>>> 9875d955
-
